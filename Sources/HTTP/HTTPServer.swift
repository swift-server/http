//
//  HTTPServer.swift
//  HTTP
//
//  Created by Helge Hess on 22.10.17.
//  Copyright © 2017 ZeeZide GmbH. All rights reserved.
//

<<<<<<< HEAD
import Foundation
import Dispatch
#if os(Linux)
  import Glibc
#else
  import Darwin
#endif

public class HTTPServer {
  
  public enum SocketError : Swift.Error {
    case setupFailed      (Int32)
    case couldNotSetOption(Int32)
    case bindFailed       (Int32)
    case listenFailed     (Int32)
  }
  public enum Error : Swift.Error {
    // TBD: this could be done in a better way
    case socketError(SocketError)
  }
  
  /// The address ther server was bound to locally. If no port was passed in,
  /// this will hold the kernel selected port of the server.
  private  var boundAddress   : sockaddr_in? = nil
  
  /// The source connected to the server socket. This notifies the server if new
  /// connections come in. The server will then accept the socket and spawn a
  /// new connection.
  private  var listenSource   : DispatchSourceRead?
  
  internal let queue =
                 DispatchQueue(label: "de.zeezide.swift.server.http.server")
  private  var connections = [ HTTPConnection ]()
  
  /// Count the number of connections ever accepted for statistics.
  private  var acceptCount = 0
  
  /// Optional closure to select a DispatchQueue which is going to be used as
  /// the target queue for the connection queues.
  private  let selectBaseQueue : (() -> DispatchQueue)? = nil
    // TODO: move to Options
  
  public init() {
  }
  deinit {
    stop()
  }
  
  
  /// Start the HTTP server on the given `port` number, using a
  /// `HTTPRequestHandler` to process incoming requests.
  public func start(port: Int? = nil,
                    handler: @escaping HTTPRequestHandler) throws
  {
    // - port as Int=0 vs Int? - Int? is better design
    try start(address: sockaddr_in(port: port), handler: handler)
  }
  
  /// Start the HTTP server on the given `port` number, using a
  /// `HTTPRequestHandler` to process incoming requests.
  func start(address : sockaddr_in,
             backlog : Int = 511,
             handler : @escaping HTTPRequestHandler) throws
  {
    /* setup socket */
    
    let ( fd, address ) = try createSocket(boundTo: address)
    boundAddress = address
    
    /* Setup Listen Source */

    listenSource = DispatchSource.makeReadSource(fileDescriptor: fd,
                                                 queue: queue)
    listenSource?.setEventHandler {
      self.handleListenEvent(on: fd, handler: handler)
    }
    
    listenSource?.resume()
    
    /* Listen */
    
    let rc = listen(fd, Int32(backlog))
    if rc != 0 {
      let error = errno
      listenSource?.cancel()
      listenSource = nil
      close(fd)
      throw Error.socketError(.listenFailed(error))
    }
  }
  
  public func stop() {
    // TBD: argument: `hard: Bool`, similar to DispatchIO
    // TBD: hard stop vs Apache-like 'let requests finish'
    
    if let source = listenSource {
      source.cancel()
      close(Int32(source.handle))
      source.setEventHandler(handler: nil)
      listenSource = nil
    }
    boundAddress = nil
    
    queue.async { // TBD: this may not be necessary
      self.connections.forEach { $0.serverWillStop() }
    }
  }
  
  public var port : Int {
    guard let boundAddress = boundAddress else { return -1 }
    return Int(boundAddress.port)
  }
  
  
  private(set) public var connectionCount : Int32 = 0
  
  
  private func handleListenEvent(on fd   : Int32,
                                 handler : @escaping HTTPRequestHandler)
  {
    // TBD:
    // - what are we doing with accept errors??
    // - do we need a 'shutdown' mode? I don't think so, the accept will just
    //   fail. Unless of course a new socket was setup under the same fd. Hm.
    // TODO:
    // - make generic, like in Noze.io (requires protocol for the addresses)
    repeat {
      var addrlen = socklen_t(MemoryLayout<sockaddr_in>.stride)
      var addr    = sockaddr_in()
      
      let newFD = withUnsafeMutablePointer(to: &addr) {
        return $0.withMemoryRebound(to: sockaddr.self, capacity: 1) {
          return accept(fd, $0, &addrlen)
        }
      }
      let error = errno
      
      guard newFD != -1 else {
        if error == EWOULDBLOCK { break }
        // what do we want to do w/ accept errors?
        break
      }
      
      #if os(Linux)
        // No: SO_NOSIGPIPE on Linux, use MSG_NOSIGNAL in send()
      #else
        var val : Int32 = 1
        let rc = setsockopt(fd, SOL_SOCKET, SO_NOSIGPIPE,
                            &val, socklen_t(MemoryLayout<Int32>.stride))
        if rc != 0 {
          // let error = errno
          // I guess this is non-fatal. At most we fail at SIGPIPE :->
        }
      #endif
      
      self.handleAcceptedSocket(on: newFD, handler: handler)
    }
    while true // we break when we would block or on error
  }
  
  private func handleAcceptedSocket(on fd   : Int32,
                                    handler : @escaping HTTPRequestHandler)
  {
    if acceptCount == Int.max { acceptCount = 0 } // wow, this is stable code!
    else { acceptCount += 1 }
    
    // Create a new queue, but share the base queue (and its thread).
    let connectionQueue =
      DispatchQueue(label  : "de.zeezide.swift.server.http.con\(acceptCount)",
                    target : selectBaseQueue?() ?? nil)
    
    // Create connection, register and start it.
    let connection = HTTPConnection(fd: fd, queue: connectionQueue,
                                    requestHandler: handler, server: self)
    connections.append(connection)
    #if os(Linux)
      // TODO: maybe just use NSLock? Or pthread_mutex.
    #else
      OSAtomicIncrement32(&connectionCount)
    #endif

    
    connection.resume() // start reading from socket
  }
  
  internal func _connectionIsDone(_ connection: HTTPConnection) {
    // Called from arbitrary queue (i.e. the connection queue)
    queue.async {
      guard let idx = self.connections.index(where: { $0 === connection }) else {
        assert(false, "did not find finished connection: \(connection)")
        return
      }
      
      #if os(Linux)
        // TODO
      #else
        OSAtomicDecrement32(&self.connectionCount)
      #endif
      
      // break retain cycle
      self.connections.remove(at: idx)
    }
  }
  
  private func createSocket<T>(boundTo address: T) throws -> ( Int32, T ) {
    // TODO:  We should constraint T to a protocol adopted by sockaddr_in/in6/un
    //        like in Noze.io.
    // FIXME: This doesn't work right for AF_LOCAL/sockaddr_un
    #if os(Linux)
      let SOCK_STREAM = Glibc.SOCK_STREAM.rawValue
    #endif
    
    let fd    = socket(AF_INET, Int32(SOCK_STREAM), 0)
    var error = errno
    if fd == -1 { throw Error.socketError(.setupFailed(error)) }
    
    var closeSocket = true
    defer { if closeSocket { close(fd) } }
    
    var buf    = Int32(1)
    var rc     = setsockopt(fd, SOL_SOCKET, SO_REUSEADDR,
                            &buf, socklen_t(MemoryLayout<Int32>.stride))
    error = errno
    if rc != 0 { throw Error.socketError(.couldNotSetOption(error)) }
    
    
    // TBD: I think the O_NONBLOCK flag is actually set by GCD when we bind the
    //      listener, is that right?
    let flags = fcntl(fd, F_GETFL)
    error = errno
    if flags < 0 { throw Error.socketError(.couldNotSetOption(error)) }
    
    rc = fcntl(fd, F_SETFL, flags & ~O_NONBLOCK)
    error = errno
    if rc < 0 { throw Error.socketError(.couldNotSetOption(error)) }

    
    /* bind */
    
    var addrlen = socklen_t(MemoryLayout<T>.stride)
    var address = address
    rc = withUnsafePointer(to: &address) {
      return $0.withMemoryRebound(to: sockaddr.self, capacity: 1) {
        return bind(fd, $0, addrlen)
      }
    }
    error = errno
    if rc != 0 { throw Error.socketError(.bindFailed(error)) }
    
    rc = withUnsafeMutablePointer(to: &address) {
      return $0.withMemoryRebound(to: sockaddr.self, capacity: 1) {
        return getsockname(fd, $0, &addrlen)
      }
    }
    error = errno
    if rc != 0 { throw Error.socketError(.bindFailed(error)) }

    closeSocket = false
    return ( fd, address )
  }
  
}


// MARK: - Socket utilities

fileprivate extension sockaddr_in {
  init(address: in_addr = in_addr(), port: Int?) {
    self.init()
    if let port = port {
      #if os(Linux)
        sin_port = htons(UInt16(port))
      #else
        sin_port = Int(OSHostByteOrder()) == OSLittleEndian
                   ? _OSSwapInt16(UInt16(port)) : UInt16(port)
      #endif
=======
/// A basic HTTP server. Currently this is implemented using the PoCSocket
/// abstraction, but the intention is to remove this dependency and reimplement
/// the class using transport APIs provided by the Server APIs working group.
public class HTTPServer {

    /// Configuration options for creating HTTPServer
    open class Options {
        /// HTTPServer to be created on a given `port`
        /// Note: For Port=0, the kernel assigns a random port. This will cause HTTPServer.port value
        /// to diverge from HTTPServer.Options.port
        public let port: Int

        ///  Create an instance of HTTPServerOptions
        public init(onPort: Int = 0) {
            port = onPort
        }
    }
    public let options: Options
    
    /// To process incoming requests
    public let handler: HTTPRequestHandler

    private let server = PoCSocketSimpleServer()

    /// Create an instance of the server. This needs to be followed with a call to `start(port:handler:)`
    public init(with newOptions: Options, requestHandler: @escaping HTTPRequestHandler) {
        options = newOptions
        handler = requestHandler
    }

    /// Start the HTTP server on the given `port` number, using a `HTTPRequestHandler` to process incoming requests.
    public func start() throws {
        try server.start(port: options.port, handler: handler)
>>>>>>> 31d066a0
    }
    else {
      sin_port = 0
    }
    sin_addr = address
  }
  
  var isWildcardPort : Bool { return sin_port == 0 }
  
  var port : Int {
    #if os(Linux)
      return Int(ntohs(sin_port))
    #else
      return Int(Int(OSHostByteOrder()) == OSLittleEndian
             ? sin_port.bigEndian : sin_port)
    #endif
  }

  var asString : String {
    let addr = sin_addr.asString
    return isWildcardPort ? "\(addr):*" : "\(addr):\(port)"
  }
}

fileprivate extension in_addr {
  init() { s_addr = INADDR_ANY }
  
  var asString : String {
    if self.s_addr == INADDR_ANY { return "*.*.*.*" }
    
    let len = Int(INET_ADDRSTRLEN) + 2
    var buf = [CChar](repeating:0, count: len)
    
    var selfCopy = self
    let cs = inet_ntop(AF_INET, &selfCopy, &buf, socklen_t(len))
    return cs != nil ? String(cString: cs!) : ""
  }
}<|MERGE_RESOLUTION|>--- conflicted
+++ resolved
@@ -5,8 +5,12 @@
 //  Created by Helge Hess on 22.10.17.
 //  Copyright © 2017 ZeeZide GmbH. All rights reserved.
 //
-
-<<<<<<< HEAD
+//  Copyright (c) 2017 Swift Server API project authors
+//  Licensed under Apache License v2.0 with Runtime Library Exception
+//
+//  See http://swift.org/LICENSE.txt for license information
+//
+
 import Foundation
 import Dispatch
 #if os(Linux)
@@ -17,6 +21,29 @@
 
 public class HTTPServer {
   
+  /// Configuration options for creating HTTPServer
+  open class Options {
+    /// HTTPServer to be created on a given `port`
+    /// Note: For Port=0, the kernel assigns a random port. This will cause HTTPServer.port value
+    /// to diverge from HTTPServer.Options.port
+    public let port: Int
+
+    public let backlog: Int = 4096
+
+    /// Optional closure to select a DispatchQueue which is going to be used as
+    /// the target queue for the connection queues.
+    public let selectBaseQueue: (() -> DispatchQueue)? = nil
+
+    ///  Create an instance of HTTPServerOptions
+    public init(onPort: Int = 0) {
+      port = onPort
+    }
+  }
+  public let options: Options
+  
+  /// To process incoming requests
+  internal let handler: HTTPRequestHandler
+
   public enum SocketError : Swift.Error {
     case setupFailed      (Int32)
     case couldNotSetOption(Int32)
@@ -44,12 +71,11 @@
   /// Count the number of connections ever accepted for statistics.
   private  var acceptCount = 0
   
-  /// Optional closure to select a DispatchQueue which is going to be used as
-  /// the target queue for the connection queues.
-  private  let selectBaseQueue : (() -> DispatchQueue)? = nil
-    // TODO: move to Options
-  
-  public init() {
+  /// Create an instance of the server. This needs to be followed with a call
+  /// to `start(port:handler:)`
+  public init(with newOptions: Options, requestHandler: @escaping HTTPRequestHandler) {
+    options = newOptions
+    handler = requestHandler
   }
   deinit {
     stop()
@@ -58,19 +84,14 @@
   
   /// Start the HTTP server on the given `port` number, using a
   /// `HTTPRequestHandler` to process incoming requests.
-  public func start(port: Int? = nil,
-                    handler: @escaping HTTPRequestHandler) throws
-  {
+  public func start() throws {
     // - port as Int=0 vs Int? - Int? is better design
-    try start(address: sockaddr_in(port: port), handler: handler)
+    try start(address: sockaddr_in(port: options.port))
   }
   
   /// Start the HTTP server on the given `port` number, using a
   /// `HTTPRequestHandler` to process incoming requests.
-  func start(address : sockaddr_in,
-             backlog : Int = 511,
-             handler : @escaping HTTPRequestHandler) throws
-  {
+  func start(address : sockaddr_in) throws {
     /* setup socket */
     
     let ( fd, address ) = try createSocket(boundTo: address)
@@ -81,14 +102,14 @@
     listenSource = DispatchSource.makeReadSource(fileDescriptor: fd,
                                                  queue: queue)
     listenSource?.setEventHandler {
-      self.handleListenEvent(on: fd, handler: handler)
+      self.handleListenEvent(on: fd)
     }
     
     listenSource?.resume()
     
     /* Listen */
     
-    let rc = listen(fd, Int32(backlog))
+    let rc = listen(fd, Int32(options.backlog))
     if rc != 0 {
       let error = errno
       listenSource?.cancel()
@@ -124,9 +145,7 @@
   private(set) public var connectionCount : Int32 = 0
   
   
-  private func handleListenEvent(on fd   : Int32,
-                                 handler : @escaping HTTPRequestHandler)
-  {
+  private func handleListenEvent(on fd: Int32) {
     // TBD:
     // - what are we doing with accept errors??
     // - do we need a 'shutdown' mode? I don't think so, the accept will just
@@ -162,28 +181,28 @@
         }
       #endif
       
-      self.handleAcceptedSocket(on: newFD, handler: handler)
+      self.handleAcceptedSocket(on: newFD)
     }
     while true // we break when we would block or on error
   }
   
-  private func handleAcceptedSocket(on fd   : Int32,
-                                    handler : @escaping HTTPRequestHandler)
-  {
+  private func handleAcceptedSocket(on fd: Int32) {
     if acceptCount == Int.max { acceptCount = 0 } // wow, this is stable code!
     else { acceptCount += 1 }
     
     // Create a new queue, but share the base queue (and its thread).
     let connectionQueue =
       DispatchQueue(label  : "de.zeezide.swift.server.http.con\(acceptCount)",
-                    target : selectBaseQueue?() ?? nil)
+                    target : options.selectBaseQueue?() ?? nil)
     
     // Create connection, register and start it.
     let connection = HTTPConnection(fd: fd, queue: connectionQueue,
                                     requestHandler: handler, server: self)
     connections.append(connection)
+
     #if os(Linux)
       // TODO: maybe just use NSLock? Or pthread_mutex.
+      connectionCount += 1
     #else
       OSAtomicIncrement32(&connectionCount)
     #endif
@@ -201,7 +220,8 @@
       }
       
       #if os(Linux)
-        // TODO
+        // TODO: lock
+        connectionCount -= 1
       #else
         OSAtomicDecrement32(&self.connectionCount)
       #endif
@@ -283,41 +303,6 @@
         sin_port = Int(OSHostByteOrder()) == OSLittleEndian
                    ? _OSSwapInt16(UInt16(port)) : UInt16(port)
       #endif
-=======
-/// A basic HTTP server. Currently this is implemented using the PoCSocket
-/// abstraction, but the intention is to remove this dependency and reimplement
-/// the class using transport APIs provided by the Server APIs working group.
-public class HTTPServer {
-
-    /// Configuration options for creating HTTPServer
-    open class Options {
-        /// HTTPServer to be created on a given `port`
-        /// Note: For Port=0, the kernel assigns a random port. This will cause HTTPServer.port value
-        /// to diverge from HTTPServer.Options.port
-        public let port: Int
-
-        ///  Create an instance of HTTPServerOptions
-        public init(onPort: Int = 0) {
-            port = onPort
-        }
-    }
-    public let options: Options
-    
-    /// To process incoming requests
-    public let handler: HTTPRequestHandler
-
-    private let server = PoCSocketSimpleServer()
-
-    /// Create an instance of the server. This needs to be followed with a call to `start(port:handler:)`
-    public init(with newOptions: Options, requestHandler: @escaping HTTPRequestHandler) {
-        options = newOptions
-        handler = requestHandler
-    }
-
-    /// Start the HTTP server on the given `port` number, using a `HTTPRequestHandler` to process incoming requests.
-    public func start() throws {
-        try server.start(port: options.port, handler: handler)
->>>>>>> 31d066a0
     }
     else {
       sin_port = 0
