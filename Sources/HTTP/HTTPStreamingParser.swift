// This source file is part of the Swift.org Server APIs open source project
//
// Copyright (c) 2017 Swift Server API project authors
// Licensed under Apache License v2.0 with Runtime Library Exception
//
// See http://swift.org/LICENSE.txt for license information
//

import CHTTPParser
import Foundation
import Dispatch

/// Class that wraps the CHTTPParser and calls the `HTTPRequestHandler` to get the response
/// :nodoc:
public class StreamingParser: HTTPResponseWriter {

    let handle: HTTPRequestHandler

    /// Time to leave socket open waiting for next request to start
    public static let keepAliveTimeout: TimeInterval = 5

    /// Flag to track if the client wants to send consecutive requests on the same TCP connection
    var clientRequestedKeepAlive = false

    /// Tracks when socket should be closed. Needs to have a lock, since it's updated often
    private let _keepAliveUntilLock = DispatchSemaphore(value: 1)
    private var _keepAliveUntil: TimeInterval?
    public var keepAliveUntil: TimeInterval? {
        get {
            _keepAliveUntilLock.wait()
            defer {
                 _keepAliveUntilLock.signal()
            }
            return _keepAliveUntil
        }
        set {
            _keepAliveUntilLock.wait()
            defer {
                _keepAliveUntilLock.signal()
            }
            _keepAliveUntil = newValue
        }
    }

    /// Optional delegate that can tell us how many connections are in-flight.
    public weak var connectionCounter: CurrentConnectionCounting?

    /// Holds the bytes that come from the CHTTPParser until we have enough of them to do something with it
    var parserBuffer: Data?

    /// HTTP Parser
    var httpParser = http_parser()
    var httpParserSettings = http_parser_settings()

    /// Block that takes a chunk from the HTTPParser as input and writes to a Response as a result
    var httpBodyProcessingCallback: HTTPBodyProcessing?

    //Note: we want this to be strong so it holds onto the connector until it's explicitly cleared
    /// Protocol that we use to send data (and status info) back to the Network layer
    public var parserConnector: ParserConnecting?

    ///Flag to track whether our handler has told us not to call it anymore
    private let _shouldStopProcessingBodyLock = DispatchSemaphore(value: 1)
    private var _shouldStopProcessingBody: Bool = false
    private var shouldStopProcessingBody: Bool {
        get {
            _shouldStopProcessingBodyLock.wait()
            defer {
                _shouldStopProcessingBodyLock.signal()
            }
            return _shouldStopProcessingBody
        }
        set {
            _shouldStopProcessingBodyLock.wait()
            defer {
                _shouldStopProcessingBodyLock.signal()
            }
            _shouldStopProcessingBody = newValue
        }
    }

    var lastCallBack = CallbackRecord.idle
    var lastHeaderName: String?
    var parsedHeaders = HTTPHeaders()
    var parsedHTTPMethod: HTTPMethod?
    var parsedHTTPVersion: HTTPVersion?
    var parsedURL: String?

    /// Is the currently parsed request an upgrade request?
    public private(set) var upgradeRequested = false

    /// Class that wraps the CHTTPParser and calls the `HTTPRequestHandler` to get the response
    ///
    /// - Parameter handler: function that is used to create the response
    public init(handler: @escaping HTTPRequestHandler, connectionCounter: CurrentConnectionCounting? = nil) {
        self.handle = handler
        self.connectionCounter = connectionCounter

        //Set up all the callbacks for the CHTTPParser library
        httpParserSettings.on_message_begin = { parser -> Int32 in
            guard let listener = StreamingParser.getSelf(parser: parser) else {
                return Int32(0)
            }
            return listener.messageBegan()
        }

        httpParserSettings.on_message_complete = { parser -> Int32 in
            guard let listener = StreamingParser.getSelf(parser: parser) else {
                return 0
            }
            return listener.messageCompleted()
        }

        httpParserSettings.on_headers_complete = { parser -> Int32 in
            guard let listener = StreamingParser.getSelf(parser: parser) else {
                return 0
            }
            let methodId = parser?.pointee.method
            let methodName = String(validatingUTF8: http_method_str(http_method(rawValue: methodId ?? 0))) ?? "GET"
            let major = Int(parser?.pointee.http_major ?? 0)
            let minor = Int(parser?.pointee.http_minor ?? 0)

            //This needs to be set here and not messageCompleted if it's going to work here
            let keepAlive = http_should_keep_alive(parser) == 1
            let upgradeRequested = parser?.pointee.upgrade == 1

            return listener.headersCompleted(methodName: methodName,
                                             majorVersion: major,
                                             minorVersion: minor,
                                             keepAlive: keepAlive,
                                             upgrade: upgradeRequested)
        }

        httpParserSettings.on_header_field = { (parser, chunk, length) -> Int32 in
            guard let listener = StreamingParser.getSelf(parser: parser) else {
                return 0
            }
            return listener.headerFieldReceived(data: chunk, length: length)
        }

        httpParserSettings.on_header_value = { (parser, chunk, length) -> Int32 in
            guard let listener = StreamingParser.getSelf(parser: parser) else {
                return 0
            }
            return listener.headerValueReceived(data: chunk, length: length)
        }

        httpParserSettings.on_body = { (parser, chunk, length) -> Int32 in
            guard let listener = StreamingParser.getSelf(parser: parser) else {
                return 0
            }
            return listener.bodyReceived(data: chunk, length: length)
        }

        httpParserSettings.on_url = { (parser, chunk, length) -> Int32 in
            guard let listener = StreamingParser.getSelf(parser: parser) else {
                return 0
            }
            return listener.urlReceived(data: chunk, length: length)
        }

        http_parser_init(&httpParser, HTTP_REQUEST)

        self.httpParser.data = Unmanaged.passUnretained(self).toOpaque()
    }

    /// Read a stream from the network, pass it to the parser and return number of bytes consumed
    ///
    /// - Parameter data: data coming from network
    /// - Returns: number of bytes that we sent to the parser
    public func readStream(data: Data) -> Int {
        return data.withUnsafeBytes { (ptr) -> Int in
            return http_parser_execute(&self.httpParser, &self.httpParserSettings, ptr, data.count)
        }
    }

    /// States to track where we are in parsing the HTTP Stream from the client
    enum CallbackRecord {
        case idle, messageBegan, messageCompleted, headersCompleted, headerFieldReceived, headerValueReceived, bodyReceived, urlReceived
    }

    /// Process change of state as we get more and more parser callbacks
    ///
    /// - Parameter currentCallBack: state we are entering, as specified by the CHTTPParser
    /// - Returns: Whether or not the state actually changed
    @discardableResult
    func processCurrentCallback(_ currentCallBack: CallbackRecord) -> Bool {
        if lastCallBack == currentCallBack {
            return false
        }
        switch lastCallBack {
        case .headerFieldReceived:
            if let parserBuffer = self.parserBuffer {
                self.lastHeaderName = String(data: parserBuffer, encoding: .utf8)
                self.parserBuffer = nil
            } else {
                print("Missing parserBuffer after \(lastCallBack)")
            }
        case .headerValueReceived:
            if let parserBuffer = self.parserBuffer,
               let lastHeaderName = self.lastHeaderName,
               let headerValue = String(data:parserBuffer, encoding: .utf8) {
                self.parsedHeaders.append([HTTPHeaders.Name(lastHeaderName): headerValue])
                self.lastHeaderName = nil
                self.parserBuffer = nil
            } else {
                print("Missing parserBuffer after \(lastCallBack)")
            }
        case .headersCompleted:
            self.parserBuffer = nil

            if !upgradeRequested {
                self.httpBodyProcessingCallback = self.handle(self.createRequest(), self)
            }
        case .urlReceived:
            if let parserBuffer = self.parserBuffer {
                //Under heaptrack, this may appear to leak via _CFGetTSDCreateIfNeeded, 
                //  apparently, that's because it triggers thread metadata to be created
                self.parsedURL = String(data:parserBuffer, encoding: .utf8)
                self.parserBuffer = nil
            } else {
                print("Missing parserBuffer after \(lastCallBack)")
            }
        case .idle:
            break
        case .messageBegan:
            break
        case .messageCompleted:
            break
        case .bodyReceived:
            break
        }
        lastCallBack = currentCallBack
        return true
    }

    func messageBegan() -> Int32 {
        processCurrentCallback(.messageBegan)
        self.parserConnector?.responseBeginning()
        return 0
    }

    func messageCompleted() -> Int32 {
        let didChangeState = processCurrentCallback(.messageCompleted)
        if let chunkHandler = self.httpBodyProcessingCallback, didChangeState {
            var dummy = false //We're sending `.end`, which means processing is stopping anyway, so the bool here is pointless
            switch chunkHandler {
            case .processBody(let handler):
                handler(.end, &dummy)
            case .discardBody:
                done()
            }
        }
        return 0
    }

    func headersCompleted(methodName: String,
                          majorVersion: Int,
                          minorVersion: Int,
                          keepAlive: Bool,
                          upgrade: Bool) -> Int32 {
        processCurrentCallback(.headersCompleted)
        self.parsedHTTPMethod = HTTPMethod(methodName)
        self.parsedHTTPVersion = HTTPVersion(major: majorVersion, minor: minorVersion)

        //This needs to be set here and not messageCompleted if it's going to work here
        self.clientRequestedKeepAlive = keepAlive
        self.keepAliveUntil = Date(timeIntervalSinceNow: StreamingParser.keepAliveTimeout).timeIntervalSinceReferenceDate
        self.upgradeRequested = upgrade
        return 0
    }

    func headerFieldReceived(data: UnsafePointer<Int8>?, length: Int) -> Int32 {
        processCurrentCallback(.headerFieldReceived)
        guard let data = data else { return 0 }
        data.withMemoryRebound(to: UInt8.self, capacity: length) { (ptr) -> Void in
            if var parserBuffer = parserBuffer {
                parserBuffer.append(ptr, count: length)
            } else {
                parserBuffer = Data(bytes: data, count: length)
            }
        }
        return 0
    }

    func headerValueReceived(data: UnsafePointer<Int8>?, length: Int) -> Int32 {
        processCurrentCallback(.headerValueReceived)
        guard let data = data else { return 0 }
        data.withMemoryRebound(to: UInt8.self, capacity: length) { (ptr) -> Void in
            if var parserBuffer = parserBuffer {
                parserBuffer.append(ptr, count: length)
            } else {
                parserBuffer = Data(bytes: data, count: length)
            }
        }
        return 0
    }

    func bodyReceived(data: UnsafePointer<Int8>?, length: Int) -> Int32 {
        processCurrentCallback(.bodyReceived)
        guard let data = data else { return 0 }
        if shouldStopProcessingBody {
            return 0
        }
        data.withMemoryRebound(to: UInt8.self, capacity: length) { (ptr) -> Void in
            #if swift(>=4.0)
                let buff = UnsafeRawBufferPointer(start: ptr, count: length)
            #else
                let buff = UnsafeBufferPointer<UInt8>(start: ptr, count: length)
            #endif
            let chunk = DispatchData(bytes: buff)
            if let chunkHandler = self.httpBodyProcessingCallback {
                switch chunkHandler {
                    case .processBody(let handler):
                        //OK, this sucks.  We can't access the value of the `inout` inside this block
                        //  due to exclusivity. Which means that if we were to pass a local variable, we'd
                        //  have to put a semaphore or something up here to wait for the block to be done before
                        //  we could get its value and pass that on to the instance variable. So instead, we're
                        //  just passing in a pointer to the internal ivar. But that ivar can't be modified in
                        //  more than one place, so we have to put a semaphore around it to prevent that.
                        _shouldStopProcessingBodyLock.wait()
                        handler(.chunk(data: chunk, finishedProcessing: {self._shouldStopProcessingBodyLock.signal()}), &_shouldStopProcessingBody)
                    case .discardBody:
                        break
                }
            }
        }
        return 0
    }

    func urlReceived(data: UnsafePointer<Int8>?, length: Int) -> Int32 {
        processCurrentCallback(.urlReceived)
        guard let data = data else { return 0 }
        data.withMemoryRebound(to: UInt8.self, capacity: length) { (ptr) -> Void in
            if var parserBuffer = parserBuffer {
                parserBuffer.append(ptr, count: length)
            } else {
                parserBuffer = Data(bytes: data, count: length)
            }
        }
        return 0
    }

    static func getSelf(parser: UnsafeMutablePointer<http_parser>?) -> StreamingParser? {
        guard let pointee = parser?.pointee.data else { return nil }
        return Unmanaged<StreamingParser>.fromOpaque(pointee).takeUnretainedValue()
    }

    var headersWritten = false
    var isChunked = false

    /// Create a `HTTPRequest` struct from the parsed information 
    public func createRequest() -> HTTPRequest {
        return HTTPRequest(method: parsedHTTPMethod!,
                           target: parsedURL!,
                           httpVersion: parsedHTTPVersion!,
                           headers: parsedHeaders)
    }

    public func writeHeader(status: HTTPResponseStatus, headers: HTTPHeaders, completion: @escaping (Result) -> Void) {

        guard !headersWritten else {
            return
        }

        var header = "HTTP/1.1 \(status.code) \(status.reasonPhrase)\r\n"

        let isContinue = status == .continue

        var headers = headers
        if !isContinue {
            adjustHeaders(status: status, headers: &headers)
        }

        for (key, value) in headers {
            // TODO encode value using [RFC5987]
            header += "\(key): \(value)\r\n"
        }
        header.append("\r\n")

        // FIXME headers are US-ASCII, anything else should be encoded using [RFC5987] some lines above
        // TODO use requested encoding if specified
<<<<<<< HEAD
        let data = Data(status.utf8)
        self.parserConnector?.queueSocketWrite(data, completion: completion)

=======
        if let data = header.data(using: .utf8) {
            self.parserConnector?.queueSocketWrite(data, completion: completion)
            if !isContinue {
                headersWritten = true
            }
        } else {
            //TODO handle encoding error
        }
>>>>>>> 2ab754e0
    }

    func adjustHeaders(status: HTTPResponseStatus, headers: inout HTTPHeaders) {
        for header in status.suppressedHeaders {
            headers[header] = nil
        }
<<<<<<< HEAD
        
        var headers = "HTTP/1.1 \(response.status.code) \(response.status.reasonPhrase)\r\n"
        
        switch(response.transferEncoding) {
        case .chunked:
            headers += "Transfer-Encoding: chunked\r\n"
            isChunked = true
        case .identity(let contentLength):
            headers += "Content-Length: \(contentLength)\r\n"
        }
        
        for (key, value) in response.headers.makeIterator() {
            headers += "\(key): \(value)\r\n"
        }
        
        let availableConnections = maxRequests - (self.connectionCounter?.connectionCount ?? 0)
        
        if  clientRequestedKeepAlive && (availableConnections > 0) {
            headers.append("Connection: Keep-Alive\r\n")
            headers.append("Keep-Alive: timeout=\(Int(StreamingParser.keepAliveTimeout)), max=\(availableConnections)\r\n")
        }
        else {
            headers.append("Connection: Close\r\n")
        }
        headers.append("\r\n")
        
        // TODO use requested encoding if specified
        let data = Data(headers.utf8)
        self.parserConnector?.queueSocketWrite(data)
        headersWritten = true

=======

        if headers[.contentLength] != nil {
            headers[.transferEncoding] = "identity"
        } else if parsedHTTPVersion! >= HTTPVersion(major: 1, minor: 1) {
            switch headers[.transferEncoding] {
                case .some("identity"): // identity without content-length
                    clientRequestedKeepAlive = false
                case .some("chunked"):
                    isChunked = true
                default:
                    isChunked = true
                    headers[.transferEncoding] = "chunked"
            }
        } else {
            // HTTP 1.0 does not support chunked
            clientRequestedKeepAlive = false
            headers[.transferEncoding] = nil
        }


        if clientRequestedKeepAlive {
            headers[.connection] = "Keep-Alive"
        } else {
            headers[.connection] = "Close"
        }
>>>>>>> 2ab754e0
    }

    public func writeTrailer(_ trailers: HTTPHeaders, completion: @escaping (Result) -> Void) {
        fatalError("Not implemented")
    }

    public func writeBody(_ data: UnsafeHTTPResponseBody, completion: @escaping (Result) -> Void) {
        guard headersWritten else {
            //TODO error or default headers?
            return
        }

        guard data.withUnsafeBytes({ $0.count > 0 }) else {
            completion(.ok)
            return
        }

        let dataToWrite: Data
        if isChunked {
<<<<<<< HEAD
            let chunkStart = Data((String(data.count, radix: 16) + "\r\n").utf8)
            dataToWrite = Data(chunkStart)
            dataToWrite.append(data)
            let chunkEnd = Data("\r\n".utf8)
            dataToWrite.append(chunkEnd)
        } else {
=======
            dataToWrite = data.withUnsafeBytes {
                let chunkStart = (String($0.count, radix: 16) + "\r\n").data(using: .utf8)!
                var dataToWrite = chunkStart
                dataToWrite.append(UnsafeBufferPointer(start: $0.baseAddress?.assumingMemoryBound(to: UInt8.self), count: $0.count))
                let chunkEnd = "\r\n".data(using: .utf8)!
                dataToWrite.append(chunkEnd)
                return dataToWrite
            }
        } else if let data = data as? Data {
>>>>>>> 2ab754e0
            dataToWrite = data
        } else {
            dataToWrite = data.withUnsafeBytes { Data($0) }
        }

        self.parserConnector?.queueSocketWrite(dataToWrite, completion: completion)
    }

    public func done(completion: @escaping (Result) -> Void) {
        if isChunked {
<<<<<<< HEAD
            let chunkTerminate = Data("0\r\n\r\n".utf8)
            self.parserConnector?.queueSocketWrite(chunkTerminate)
=======
            let chunkTerminate = "0\r\n\r\n".data(using: .utf8)!
            self.parserConnector?.queueSocketWrite(chunkTerminate, completion: completion)
>>>>>>> 2ab754e0
        }

        self.parsedHTTPMethod = nil
        self.parsedURL = nil
        self.parsedHeaders = HTTPHeaders()
        self.lastHeaderName = nil
        self.parserBuffer = nil
        self.parsedHTTPMethod = nil
        self.parsedHTTPVersion = nil
        self.lastCallBack = .idle
        self.headersWritten = false
        self.httpBodyProcessingCallback = nil
        self.upgradeRequested = false
        self.shouldStopProcessingBody = false

        //Note: This used to be passed into the completion block that `Result` used to have
        //  But since that block was removed, we're calling it directly
        if self.clientRequestedKeepAlive {
            self.keepAliveUntil = Date(timeIntervalSinceNow: StreamingParser.keepAliveTimeout).timeIntervalSinceReferenceDate
            self.parserConnector?.responseComplete()
        } else {
            self.parserConnector?.responseCompleteCloseWriter()
        }
        completion(.ok)
    }

    public func abort() {
        fatalError("abort called, not sure what to do with it")
    }

    deinit {
        httpParser.data = nil
    }

}

/// Protocol implemented by the thing that sits in between us and the network layer
/// :nodoc:
public protocol ParserConnecting: class {
    /// Send data to the network do be written to the client
    func queueSocketWrite(_ from: Data, completion: @escaping (Result) -> Void)

    /// Let the network know that a response has started to avoid closing a connection during a slow write
    func responseBeginning()

    /// Let the network know that a response is complete, so it can be closed after timeout
    func responseComplete()
    
    /// Let the network know that a response is complete and we're ready to close the connection
    func responseCompleteCloseWriter()

    /// Used to let the network know we're ready to close the connection
    func closeWriter()
}

/// Delegate that can tell us how many connections are in-flight so we can set the Keep-Alive header
///  to the correct number of available connections
/// :nodoc:
public protocol CurrentConnectionCounting: class {
    /// Current number of active connections
    var connectionCount: Int { get }
}<|MERGE_RESOLUTION|>--- conflicted
+++ resolved
@@ -380,59 +380,15 @@
 
         // FIXME headers are US-ASCII, anything else should be encoded using [RFC5987] some lines above
         // TODO use requested encoding if specified
-<<<<<<< HEAD
         let data = Data(status.utf8)
         self.parserConnector?.queueSocketWrite(data, completion: completion)
 
-=======
-        if let data = header.data(using: .utf8) {
-            self.parserConnector?.queueSocketWrite(data, completion: completion)
-            if !isContinue {
-                headersWritten = true
-            }
-        } else {
-            //TODO handle encoding error
-        }
->>>>>>> 2ab754e0
     }
 
     func adjustHeaders(status: HTTPResponseStatus, headers: inout HTTPHeaders) {
         for header in status.suppressedHeaders {
             headers[header] = nil
         }
-<<<<<<< HEAD
-        
-        var headers = "HTTP/1.1 \(response.status.code) \(response.status.reasonPhrase)\r\n"
-        
-        switch(response.transferEncoding) {
-        case .chunked:
-            headers += "Transfer-Encoding: chunked\r\n"
-            isChunked = true
-        case .identity(let contentLength):
-            headers += "Content-Length: \(contentLength)\r\n"
-        }
-        
-        for (key, value) in response.headers.makeIterator() {
-            headers += "\(key): \(value)\r\n"
-        }
-        
-        let availableConnections = maxRequests - (self.connectionCounter?.connectionCount ?? 0)
-        
-        if  clientRequestedKeepAlive && (availableConnections > 0) {
-            headers.append("Connection: Keep-Alive\r\n")
-            headers.append("Keep-Alive: timeout=\(Int(StreamingParser.keepAliveTimeout)), max=\(availableConnections)\r\n")
-        }
-        else {
-            headers.append("Connection: Close\r\n")
-        }
-        headers.append("\r\n")
-        
-        // TODO use requested encoding if specified
-        let data = Data(headers.utf8)
-        self.parserConnector?.queueSocketWrite(data)
-        headersWritten = true
-
-=======
 
         if headers[.contentLength] != nil {
             headers[.transferEncoding] = "identity"
@@ -458,7 +414,6 @@
         } else {
             headers[.connection] = "Close"
         }
->>>>>>> 2ab754e0
     }
 
     public func writeTrailer(_ trailers: HTTPHeaders, completion: @escaping (Result) -> Void) {
@@ -478,27 +433,13 @@
 
         let dataToWrite: Data
         if isChunked {
-<<<<<<< HEAD
             let chunkStart = Data((String(data.count, radix: 16) + "\r\n").utf8)
             dataToWrite = Data(chunkStart)
             dataToWrite.append(data)
             let chunkEnd = Data("\r\n".utf8)
             dataToWrite.append(chunkEnd)
         } else {
-=======
-            dataToWrite = data.withUnsafeBytes {
-                let chunkStart = (String($0.count, radix: 16) + "\r\n").data(using: .utf8)!
-                var dataToWrite = chunkStart
-                dataToWrite.append(UnsafeBufferPointer(start: $0.baseAddress?.assumingMemoryBound(to: UInt8.self), count: $0.count))
-                let chunkEnd = "\r\n".data(using: .utf8)!
-                dataToWrite.append(chunkEnd)
-                return dataToWrite
-            }
-        } else if let data = data as? Data {
->>>>>>> 2ab754e0
-            dataToWrite = data
-        } else {
-            dataToWrite = data.withUnsafeBytes { Data($0) }
+            dataToWrite = Data(data)
         }
 
         self.parserConnector?.queueSocketWrite(dataToWrite, completion: completion)
@@ -506,13 +447,8 @@
 
     public func done(completion: @escaping (Result) -> Void) {
         if isChunked {
-<<<<<<< HEAD
             let chunkTerminate = Data("0\r\n\r\n".utf8)
-            self.parserConnector?.queueSocketWrite(chunkTerminate)
-=======
-            let chunkTerminate = "0\r\n\r\n".data(using: .utf8)!
             self.parserConnector?.queueSocketWrite(chunkTerminate, completion: completion)
->>>>>>> 2ab754e0
         }
 
         self.parsedHTTPMethod = nil
