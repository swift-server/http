// This source file is part of the Swift.org Server APIs open source project
//
// Copyright (c) 2017 Swift Server API project authors
// Licensed under Apache License v2.0 with Runtime Library Exception
//
// See http://swift.org/LICENSE.txt for license information
//

import CHTTPParser
import Foundation
import Dispatch

/// Class that wraps the CHTTPParser and calls the `HTTPRequestHandler` to get the response
/// :nodoc:
public class StreamingParser: HTTPResponseWriter {

    let handle: HTTPRequestHandler

    /// Time to leave socket open waiting for next request to start
    public static let keepAliveTimeout: TimeInterval = 5

    /// Flag to track if the client wants to send consecutive requests on the same TCP connection
    var clientRequestedKeepAlive = false

    /// Tracks when socket should be closed. Needs to have a lock, since it's updated often
    private let _keepAliveUntilLock = DispatchSemaphore(value: 1)
    private var _keepAliveUntil: TimeInterval?
    public var keepAliveUntil: TimeInterval? {
        get {
            _keepAliveUntilLock.wait()
            defer {
                 _keepAliveUntilLock.signal()
            }
            return _keepAliveUntil
        }
        set {
            _keepAliveUntilLock.wait()
            defer {
                _keepAliveUntilLock.signal()
            }
            _keepAliveUntil = newValue
        }
    }

    /// Optional delegate that can tell us how many connections are in-flight.
    public weak var connectionCounter: CurrentConnectionCounting?

    /// Holds the bytes that come from the CHTTPParser until we have enough of them to do something with it
    var parserBuffer: Data?

    /// HTTP Parser
    var httpParser = http_parser()
    var httpParserSettings = http_parser_settings()

    /// Block that takes a chunk from the HTTPParser as input and writes to a Response as a result
    var httpBodyProcessingCallback: HTTPBodyProcessing?

    //Note: we want this to be strong so it holds onto the connector until it's explicitly cleared
    /// Protocol that we use to send data (and status info) back to the Network layer
    public var parserConnector: ParserConnecting?

    ///Flag to track whether our handler has told us not to call it anymore
    private let _shouldStopProcessingBodyLock = DispatchSemaphore(value: 1)
    private var _shouldStopProcessingBody: Bool = false
    private var shouldStopProcessingBody: Bool {
        get {
            _shouldStopProcessingBodyLock.wait()
            defer {
                _shouldStopProcessingBodyLock.signal()
            }
            return _shouldStopProcessingBody
        }
        set {
            _shouldStopProcessingBodyLock.wait()
            defer {
                _shouldStopProcessingBodyLock.signal()
            }
            _shouldStopProcessingBody = newValue
        }
    }

    var lastCallBack = CallbackRecord.idle
    var lastHeaderName: String?
    var parsedHeaders = HTTPHeaders()
    var parsedHTTPMethod: HTTPMethod?
    var parsedHTTPVersion: HTTPVersion?
    var parsedURL: String?

    /// Is the currently parsed request an upgrade request?
    public private(set) var upgradeRequested = false

    /// Class that wraps the CHTTPParser and calls the `HTTPRequestHandler` to get the response
    ///
    /// - Parameter handler: function that is used to create the response
    public init(handler: @escaping HTTPRequestHandler, connectionCounter: CurrentConnectionCounting? = nil) {
        self.handle = handler
        self.connectionCounter = connectionCounter

        //Set up all the callbacks for the CHTTPParser library
        httpParserSettings.on_message_begin = { parser -> Int32 in
            guard let listener = StreamingParser.getSelf(parser: parser) else {
                return Int32(0)
            }
            return listener.messageBegan()
        }

        httpParserSettings.on_message_complete = { parser -> Int32 in
            guard let listener = StreamingParser.getSelf(parser: parser) else {
                return 0
            }
            return listener.messageCompleted()
        }

        httpParserSettings.on_headers_complete = { parser -> Int32 in
            guard let listener = StreamingParser.getSelf(parser: parser) else {
                return 0
            }
            let methodId = parser?.pointee.method
            let methodName = String(validatingUTF8: http_method_str(http_method(rawValue: methodId ?? 0))) ?? "GET"
            let major = Int(parser?.pointee.http_major ?? 0)
            let minor = Int(parser?.pointee.http_minor ?? 0)

            //This needs to be set here and not messageCompleted if it's going to work here
            let keepAlive = http_should_keep_alive(parser) == 1
            let upgradeRequested = parser?.pointee.upgrade == 1

            return listener.headersCompleted(methodName: methodName,
                                             majorVersion: major,
                                             minorVersion: minor,
                                             keepAlive: keepAlive,
                                             upgrade: upgradeRequested)
        }

        httpParserSettings.on_header_field = { (parser, chunk, length) -> Int32 in
            guard let listener = StreamingParser.getSelf(parser: parser) else {
                return 0
            }
            return listener.headerFieldReceived(data: chunk, length: length)
        }

        httpParserSettings.on_header_value = { (parser, chunk, length) -> Int32 in
            guard let listener = StreamingParser.getSelf(parser: parser) else {
                return 0
            }
            return listener.headerValueReceived(data: chunk, length: length)
        }

        httpParserSettings.on_body = { (parser, chunk, length) -> Int32 in
            guard let listener = StreamingParser.getSelf(parser: parser) else {
                return 0
            }
            return listener.bodyReceived(data: chunk, length: length)
        }

        httpParserSettings.on_url = { (parser, chunk, length) -> Int32 in
            guard let listener = StreamingParser.getSelf(parser: parser) else {
                return 0
            }
            return listener.urlReceived(data: chunk, length: length)
        }

        http_parser_init(&httpParser, HTTP_REQUEST)

        self.httpParser.data = Unmanaged.passUnretained(self).toOpaque()
    }

    /// Read a stream from the network, pass it to the parser and return number of bytes consumed
    ///
    /// - Parameter data: data coming from network
    /// - Returns: number of bytes that we sent to the parser
    public func readStream(data: Data) -> Int {
        return data.withUnsafeBytes { (ptr) -> Int in
            return http_parser_execute(&self.httpParser, &self.httpParserSettings, ptr, data.count)
        }
    }

    /// States to track where we are in parsing the HTTP Stream from the client
    enum CallbackRecord {
        case idle, messageBegan, messageCompleted, headersCompleted, headerFieldReceived, headerValueReceived, bodyReceived, urlReceived
    }

    /// Process change of state as we get more and more parser callbacks
    ///
    /// - Parameter currentCallBack: state we are entering, as specified by the CHTTPParser
    /// - Returns: Whether or not the state actually changed
    @discardableResult
    func processCurrentCallback(_ currentCallBack: CallbackRecord) -> Bool {
        if lastCallBack == currentCallBack {
            return false
        }
        switch lastCallBack {
        case .headerFieldReceived:
            if let parserBuffer = self.parserBuffer {
                self.lastHeaderName = String(data: parserBuffer, encoding: .utf8)
                self.parserBuffer = nil
            } else {
                print("Missing parserBuffer after \(lastCallBack)")
            }
        case .headerValueReceived:
            if let parserBuffer = self.parserBuffer,
               let lastHeaderName = self.lastHeaderName,
               let headerValue = String(data:parserBuffer, encoding: .utf8) {
                self.parsedHeaders.append([HTTPHeaders.Name(lastHeaderName): headerValue])
                self.lastHeaderName = nil
                self.parserBuffer = nil
            } else {
                print("Missing parserBuffer after \(lastCallBack)")
            }
        case .headersCompleted:
            self.parserBuffer = nil

            if !upgradeRequested {
                self.httpBodyProcessingCallback = self.handle(self.createRequest(), self)
            }
        case .urlReceived:
            if let parserBuffer = self.parserBuffer {
                //Under heaptrack, this may appear to leak via _CFGetTSDCreateIfNeeded, 
                //  apparently, that's because it triggers thread metadata to be created
                self.parsedURL = String(data:parserBuffer, encoding: .utf8)
                self.parserBuffer = nil
            } else {
                print("Missing parserBuffer after \(lastCallBack)")
            }
        case .idle:
            break
        case .messageBegan:
            break
        case .messageCompleted:
            break
        case .bodyReceived:
            break
        }
        lastCallBack = currentCallBack
        return true
    }

    func messageBegan() -> Int32 {
        processCurrentCallback(.messageBegan)
        self.parserConnector?.responseBeginning()
        return 0
    }

    func messageCompleted() -> Int32 {
        let didChangeState = processCurrentCallback(.messageCompleted)
        if let chunkHandler = self.httpBodyProcessingCallback, didChangeState {
            var dummy = false //We're sending `.end`, which means processing is stopping anyway, so the bool here is pointless
            switch chunkHandler {
            case .processBody(let handler):
                handler(.end, &dummy)
            case .discardBody:
                done()
            }
        }
        return 0
    }

    func headersCompleted(methodName: String,
                          majorVersion: Int,
                          minorVersion: Int,
                          keepAlive: Bool,
                          upgrade: Bool) -> Int32 {
        processCurrentCallback(.headersCompleted)
        self.parsedHTTPMethod = HTTPMethod(methodName)
        self.parsedHTTPVersion = HTTPVersion(major: majorVersion, minor: minorVersion)

        //This needs to be set here and not messageCompleted if it's going to work here
        self.clientRequestedKeepAlive = keepAlive
        self.keepAliveUntil = Date(timeIntervalSinceNow: StreamingParser.keepAliveTimeout).timeIntervalSinceReferenceDate
        self.upgradeRequested = upgrade
        return 0
    }

    func headerFieldReceived(data: UnsafePointer<Int8>?, length: Int) -> Int32 {
        processCurrentCallback(.headerFieldReceived)
        guard let data = data else { return 0 }
        data.withMemoryRebound(to: UInt8.self, capacity: length) { (ptr) -> Void in
            if var parserBuffer = parserBuffer {
                parserBuffer.append(ptr, count: length)
            } else {
                parserBuffer = Data(bytes: data, count: length)
            }
        }
        return 0
    }

    func headerValueReceived(data: UnsafePointer<Int8>?, length: Int) -> Int32 {
        processCurrentCallback(.headerValueReceived)
        guard let data = data else { return 0 }
        data.withMemoryRebound(to: UInt8.self, capacity: length) { (ptr) -> Void in
            if var parserBuffer = parserBuffer {
                parserBuffer.append(ptr, count: length)
            } else {
                parserBuffer = Data(bytes: data, count: length)
            }
        }
        return 0
    }

    func bodyReceived(data: UnsafePointer<Int8>?, length: Int) -> Int32 {
        processCurrentCallback(.bodyReceived)
        guard let data = data else { return 0 }
        if shouldStopProcessingBody {
            return 0
        }
        data.withMemoryRebound(to: UInt8.self, capacity: length) { (ptr) -> Void in
            let buff = UnsafeBufferPointer<UInt8>(start: ptr, count: length)
            let chunk = DispatchData(bytes: buff)
            if let chunkHandler = self.httpBodyProcessingCallback {
                switch chunkHandler {
                    case .processBody(let handler):
                        //OK, this sucks.  We can't access the value of the `inout` inside this block
                        //  due to exclusivity. Which means that if we were to pass a local variable, we'd
                        //  have to put a semaphore or something up here to wait for the block to be done before
                        //  we could get its value and pass that on to the instance variable. So instead, we're
                        //  just passing in a pointer to the internal ivar. But that ivar can't be modified in
                        //  more than one place, so we have to put a semaphore around it to prevent that.
                        _shouldStopProcessingBodyLock.wait()
                        handler(.chunk(data: chunk, finishedProcessing: {self._shouldStopProcessingBodyLock.signal()}), &_shouldStopProcessingBody)
                    case .discardBody:
                        break
                }
            }
        }
        return 0
    }

    func urlReceived(data: UnsafePointer<Int8>?, length: Int) -> Int32 {
        processCurrentCallback(.urlReceived)
        guard let data = data else { return 0 }
        data.withMemoryRebound(to: UInt8.self, capacity: length) { (ptr) -> Void in
            if var parserBuffer = parserBuffer {
                parserBuffer.append(ptr, count: length)
            } else {
                parserBuffer = Data(bytes: data, count: length)
            }
        }
        return 0
    }

    static func getSelf(parser: UnsafeMutablePointer<http_parser>?) -> StreamingParser? {
        guard let pointee = parser?.pointee.data else { return nil }
        return Unmanaged<StreamingParser>.fromOpaque(pointee).takeUnretainedValue()
    }

    var headersWritten = false
    var isChunked = false

    /// Create a `HTTPRequest` struct from the parsed information 
    public func createRequest() -> HTTPRequest {
        return HTTPRequest(method: parsedHTTPMethod!,
                           target: parsedURL!,
                           httpVersion: parsedHTTPVersion!,
                           headers: parsedHeaders)
    }

    public func writeHeader(status: HTTPResponseStatus, headers: HTTPHeaders, completion: @escaping (Result) -> Void) {

        guard !headersWritten else {
            return
        }

        var header = "HTTP/1.1 \(status.code) \(status.reasonPhrase)\r\n"

        let isContinue = status == .continue

        var headers = headers
        if !isContinue {
            adjustHeaders(status: status, headers: &headers)
        }

        for (key, value) in headers {
            // TODO encode value using [RFC5987]
            header += "\(key): \(value)\r\n"
        }
        header.append("\r\n")

        // FIXME headers are US-ASCII, anything else should be encoded using [RFC5987] some lines above
        // TODO use requested encoding if specified
        if let data = header.data(using: .utf8) {
            self.parserConnector?.queueSocketWrite(data)
            if !isContinue {
                headersWritten = true
            }
        } else {
            //TODO handle encoding error
        }
    }

    func adjustHeaders(status: HTTPResponseStatus, headers: inout HTTPHeaders) {
        for header in status.suppressedHeaders {
            headers[header] = nil
        }

        if headers[.contentLength] != nil {
            headers[.transferEncoding] = "identity"
        } else if parsedHTTPVersion! >= HTTPVersion(major: 1, minor: 1) {
            switch headers[.transferEncoding] {
                case .some("identity"): // identity without content-length
                    clientRequestedKeepAlive = false
                case .some("chunked"):
                    isChunked = true
                default:
                    isChunked = true
                    headers[.transferEncoding] = "chunked"
            }
        } else {
            // HTTP 1.0 does not support chunked
            clientRequestedKeepAlive = false
            headers[.transferEncoding] = nil
        }


        if clientRequestedKeepAlive {
            headers[.connection] = "Keep-Alive"
        } else {
            headers[.connection] = "Close"
        }
    }

    public func writeTrailer(_ trailers: HTTPHeaders, completion: @escaping (Result) -> Void) {
        fatalError("Not implemented")
    }

    public func writeBody(_ data: UnsafeHTTPResponseBody, completion: @escaping (Result) -> Void) {
        guard headersWritten else {
            //TODO error or default headers?
            return
        }

        guard data.withUnsafeBytes({ $0.count > 0 }) else {
            completion(.ok)
            return
        }

        let dataToWrite: Data
        if isChunked {
            dataToWrite = data.withUnsafeBytes {
                let chunkStart = (String($0.count, radix: 16) + "\r\n").data(using: .utf8)!
                var dataToWrite = chunkStart
                dataToWrite.append(UnsafeBufferPointer(start: $0.baseAddress?.assumingMemoryBound(to: UInt8.self), count: $0.count))
                let chunkEnd = "\r\n".data(using: .utf8)!
                dataToWrite.append(chunkEnd)
                return dataToWrite
            }
        } else if let data = data as? Data {
            dataToWrite = data
        } else {
            dataToWrite = data.withUnsafeBytes { Data($0) }
        }

        self.parserConnector?.queueSocketWrite(dataToWrite)
        completion(.ok)
    }

    public func done(completion: @escaping (Result) -> Void) {
        if isChunked {
            let chunkTerminate = "0\r\n\r\n".data(using: .utf8)!
            self.parserConnector?.queueSocketWrite(chunkTerminate)
        }

        self.parsedHTTPMethod = nil
        self.parsedURL = nil
        self.parsedHeaders = HTTPHeaders()
        self.lastHeaderName = nil
        self.parserBuffer = nil
        self.parsedHTTPMethod = nil
        self.parsedHTTPVersion = nil
        self.lastCallBack = .idle
        self.headersWritten = false
        self.httpBodyProcessingCallback = nil
        self.upgradeRequested = false
        self.shouldStopProcessingBody = false

<<<<<<< HEAD
        let closeAfter = {
            if self.clientRequestedKeepAlive {
                self.keepAliveUntil = Date(timeIntervalSinceNow: StreamingParser.keepAliveTimeout).timeIntervalSinceReferenceDate
                self.parserConnector?.responseComplete()
            } else {
                self.parserConnector?.responseCompleteCloseWriter()
            }
=======
        //Note: This used to be passed into the completion block that `Result` used to have
        //  But since that block was removed, we're calling it directly
        if self.clientRequestedKeepAlive {
            self.keepAliveUntil = Date(timeIntervalSinceNow: StreamingParser.keepAliveTimeout).timeIntervalSinceReferenceDate
            self.parserConnector?.responseComplete()
        } else {
            self.parserConnector?.closeWriter()
>>>>>>> 280caad3
        }
        completion(.ok)
    }

    public func abort() {
        fatalError("abort called, not sure what to do with it")
    }

    deinit {
        httpParser.data = nil
    }

}

/// Protocol implemented by the thing that sits in between us and the network layer
/// :nodoc:
public protocol ParserConnecting: class {
    /// Send data to the network do be written to the client
    func queueSocketWrite(_ from: Data)

    /// Let the network know that a response has started to avoid closing a connection during a slow write
    func responseBeginning()

    /// Let the network know that a response is complete, so it can be closed after timeout
    func responseComplete()
    
    /// Let the network know that a response is complete and we're ready to close the connection
    func responseCompleteCloseWriter()

    /// Used to let the network know we're ready to close the connection
    func closeWriter()
}

/// Delegate that can tell us how many connections are in-flight so we can set the Keep-Alive header
///  to the correct number of available connections
/// :nodoc:
public protocol CurrentConnectionCounting: class {
    /// Current number of active connections
    var connectionCount: Int { get }
}<|MERGE_RESOLUTION|>--- conflicted
+++ resolved
@@ -471,24 +471,14 @@
         self.upgradeRequested = false
         self.shouldStopProcessingBody = false
 
-<<<<<<< HEAD
-        let closeAfter = {
-            if self.clientRequestedKeepAlive {
-                self.keepAliveUntil = Date(timeIntervalSinceNow: StreamingParser.keepAliveTimeout).timeIntervalSinceReferenceDate
-                self.parserConnector?.responseComplete()
-            } else {
-                self.parserConnector?.responseCompleteCloseWriter()
-            }
-=======
         //Note: This used to be passed into the completion block that `Result` used to have
         //  But since that block was removed, we're calling it directly
         if self.clientRequestedKeepAlive {
-            self.keepAliveUntil = Date(timeIntervalSinceNow: StreamingParser.keepAliveTimeout).timeIntervalSinceReferenceDate
-            self.parserConnector?.responseComplete()
-        } else {
-            self.parserConnector?.closeWriter()
->>>>>>> 280caad3
-        }
+                self.keepAliveUntil = Date(timeIntervalSinceNow: StreamingParser.keepAliveTimeout).timeIntervalSinceReferenceDate
+                self.parserConnector?.responseComplete()
+            } else {
+                self.parserConnector?.responseCompleteCloseWriter()
+            }
         completion(.ok)
     }
 
